--- conflicted
+++ resolved
@@ -24,19 +24,11 @@
 TWITTER_CONSUMER_KEY = getenv('TWITTER_CONSUMER_KEY')
 TWITTER_CONSUMER_SECRET = getenv('TWITTER_CONSUMER_SECRET')
 
-<<<<<<< HEAD
 # The user ID of @elonmusk.
-TRUMP_USER_ID = "44196397"
+TRUMP_USER_ID = '44196397'
 
 # The user ID of @Musk2Cash.
-TRUMP2CASH_USER_ID = "1347968670148878338"
-=======
-# The user ID of @realDonaldTrump.
-TRUMP_USER_ID = '25073877'
-
-# The user ID of @Trump2Cash.
-TRUMP2CASH_USER_ID = '812529080998432769'
->>>>>>> 1d6642f5
+TRUMP2CASH_USER_ID = '1347968670148878338'
 
 # The URL pattern for links to tweets.
 TWEET_URL = 'https://twitter.com/%s/status/%s'
