--- conflicted
+++ resolved
@@ -261,17 +261,9 @@
             logs.error("Malformed tweet: %s" % tweet)
             return
 
-<<<<<<< HEAD
         # We're only interested in tweets from Mr. Trump himself
         # or from the POTUS account so skip the rest.
-        user_id_str = tweet["user"]["id_str"]
-        screen_name = tweet["user"]["screen_name"]
         if user_id_str != TRUMP_USER_ID and user_id_str != POTUS_USER_ID:
-=======
-        # We're only interested in tweets from Mr. Trump himself, so skip the
-        # rest.
-        if user_id_str != TRUMP_USER_ID:
->>>>>>> b2aa64f7
             logs.debug("Skipping tweet from user: %s (%s)" %
                        (screen_name, user_id_str))
             return
